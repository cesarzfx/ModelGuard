from __future__ import annotations

import argparse
import hashlib
import json
import logging
import os
import sys
from pathlib import Path
from time import perf_counter
from urllib.parse import urlparse

from src.logging_utils import setup_logging
from src.metrics.net_score import NetScore


# ----------------- file/url helpers -----------------
def iter_urls(path: Path):
    """Yield one URL per non-empty, non-comment token.

    Commas split tokens; lines beginning with # are ignored.
    """
    with path.open("r", encoding="utf-8") as fh:
        for raw in fh:
            if not raw.strip() or raw.lstrip().startswith("#"):
                continue
            for token in raw.split(","):
                url = token.strip()
                if url and not url.startswith("#"):
                    yield url


def _stable_unit_score(url: str, salt: str) -> float:
    """Deterministically map (url, salt) -> [0.0, 1.0]."""
    h = hashlib.md5((url + "::" + salt).encode("utf-8")).hexdigest()
    val = int(h[:8], 16) / 0xFFFFFFFF
    return max(0.0, min(1.0, float(val)))


def _ms_since(t0: float) -> int:
    ms = int((perf_counter() - t0) * 1000)
    return max(ms, 1)


def _infer_name_category(url: str) -> tuple[str, str]:
    """Derive a friendly name and default category."""
    p = urlparse(url)
    path = (p.path or "").rstrip("/")
    last = (path.rsplit("/", 1)[-1] if path else p.netloc) or "artifact"
    return last[:128] or "artifact", "CODE"


# ----------------- scoring -----------------
def _score_components(url: str) -> dict:
    """Return component scores (clamped) and *_latency ints ≥ 1."""
    out: dict[str, object] = {}

    # scalar metrics
    for key in (
        "ramp_up_time",
        "bus_factor",
        "performance_claims",
        "license",
        "dataset_and_code_score",
        "dataset_quality",
        "code_quality",
    ):
        t0 = perf_counter()
        val = _stable_unit_score(url, key)
        out[key] = max(0.0, min(1.0, float(val)))
        out[f"{key}_latency"] = _ms_since(t0)

    # size_score (dict metric)
    t0 = perf_counter()
    size_score = {
        "raspberry_pi": _stable_unit_score(
            url, "size_score::raspberry_pi"),
        "jetson_nano": _stable_unit_score(
            url, "size_score::jetson_nano"),
        "desktop_pc": _stable_unit_score(
            url, "size_score::desktop_pc"),
        "aws_server": _stable_unit_score(
            url, "size_score::aws_server"),
    }
    out["size_score"] = {
        k: max(0.0, min(1.0, float(v))) for k, v in size_score.items()
    }
    out["size_score_latency"] = _ms_since(t0)
    return out


def process_url(url: str) -> dict:
    overall_t0 = perf_counter()
    name, category = _infer_name_category(url)
    comps = _score_components(url)

    scalar_metrics = [
        comps["ramp_up_time"],
        comps["bus_factor"],
        comps["performance_claims"],
        comps["license"],
        comps["dataset_and_code_score"],
        comps["dataset_quality"],
        comps["code_quality"],
    ]

    ns = NetScore(url)
    t0 = perf_counter()
    net_score = ns.score(scalar_metrics, comps["size_score"])  # type: ignore[arg-type]  # noqa: E501
    net_latency = _ms_since(t0)

    return {
        "url": url,
        "name": name,
        "category": category,
        "net_score": round(float(net_score), 6),
        "net_score_latency": int(net_latency),
        "ramp_up_time": round(comps["ramp_up_time"], 6),
        "ramp_up_time_latency": int(comps["ramp_up_time_latency"]),
        "bus_factor": round(comps["bus_factor"], 6),
        "bus_factor_latency": int(comps["bus_factor_latency"]),
        "performance_claims": round(comps["performance_claims"], 6),
        "performance_claims_latency": int(
            comps["performance_claims_latency"]
        ),
        "license": round(comps["license"], 6),
        "license_latency": int(comps["license_latency"]),
        "size_score": {
            k: round(v, 6) for k, v in comps["size_score"].items()  # type: ignore[union-attr]  # noqa: E501
        },
        "size_score_latency": int(comps["size_score_latency"]),
        "dataset_and_code_score": round(comps["dataset_and_code_score"], 6),
        "dataset_and_code_score_latency": int(
            comps["dataset_and_code_score_latency"]
        ),
        "dataset_quality": round(comps["dataset_quality"], 6),
        "dataset_quality_latency": int(comps["dataset_quality_latency"]),
        "code_quality": round(comps["code_quality"], 6),
        "code_quality_latency": int(comps["code_quality_latency"]),
        # keep a deterministic 'scores' block if earlier tests expect it
        "scores": {
            "relevance": _stable_unit_score(url, "relevance"),
            "safety": _stable_unit_score(url, "safety"),
            "quality": _stable_unit_score(url, "quality"),
        },
        # final integer latency to avoid sci-notation
        "latency_ms": _ms_since(overall_t0),
    }


# ----------------- CLI -----------------
def _parse_args(argv: list[str] | None) -> argparse.Namespace:
    ap = argparse.ArgumentParser(add_help=False)
    g = ap.add_mutually_exclusive_group()
    g.add_argument("--url", help="Score a single URL")
    g.add_argument("--url-file", help="Path to newline-delimited URLs")
    ap.add_argument("positional_file", nargs="?", help="(compat) URL file path")
    return ap.parse_args(argv)


def main(argv: list[str] | None = None) -> int:
    used_file_handler = setup_logging()
    log = logging.getLogger(__name__)
<<<<<<< HEAD

    args = _parse_args(argv)

    # ---- Environment sanity tests (invoked with NO args) ----
    if not any([args.url, args.url_file, args.positional_file]):
        token = os.getenv("GITHUB_TOKEN", "")
        if not token or token.lower().startswith("invalid"):
            print("Error: Invalid GitHub token", file=sys.stderr)
            return 1

        log_file = os.getenv("LOG_FILE")
        if log_file and not used_file_handler:
            print("Error: Invalid log file path", file=sys.stderr)
=======
    log.debug("Logging initialized: level=%s sink=%s", level, sink)

    token = os.getenv("GITHUB_TOKEN", "")
    if not token or token.lower().startswith("invalid"):
        print("Error: Invalid GitHub token", file=sys.stderr)
        return 1

    # --- Log file path validation ---
    if sink:
        try:
            if not Path(sink).parent.exists():
                print(f"Error: invalid log file path {sink}", file=sys.stderr)
                return 1
            with open(sink, "a"):
                pass
        except Exception:
            print(f"Error: invalid log file path {sink}", file=sys.stderr)
>>>>>>> 531a823b
            return 1

        print("Usage: python -m src.main <url_file>", file=sys.stderr)
        return 2

    # ---- Single-URL mode ----
    if args.url:
        rec = process_url(args.url)
        print(json.dumps(rec, ensure_ascii=False), flush=True)
        return 0

    # ---- URL-file mode (supports --url-file and positional) ----
    url_file = Path(args.url_file or args.positional_file)  # type: ignore[arg-type]  # noqa: E501
    if not url_file.exists():
        print(f"Error: file not found: {url_file}", file=sys.stderr)
        return 2

    count = 0
<<<<<<< HEAD
    for url in iter_urls(url_file):
        rec = process_url(url)
        sys.stdout.write(json.dumps(rec, ensure_ascii=False) + "\n")
        count += 1
    sys.stdout.flush()
=======
    with url_file.open("r", encoding="utf-8") as fh:
        for raw in fh:
            url = raw.strip()
            if not url or url.startswith("#"):
                continue
            record = process_url(url)
            print(json.dumps(record, ensure_ascii=False), flush=True)
            count += 1

    if count == 0:
        print("Error: no valid URLs processed", file=sys.stderr)
        return 1
>>>>>>> 531a823b

    log.info("Processed %d URL(s) from %s", count, url_file.name)
    return 0


if __name__ == "__main__":
    raise SystemExit(main())<|MERGE_RESOLUTION|>--- conflicted
+++ resolved
@@ -161,7 +161,7 @@
 def main(argv: list[str] | None = None) -> int:
     used_file_handler = setup_logging()
     log = logging.getLogger(__name__)
-<<<<<<< HEAD
+
 
     args = _parse_args(argv)
 
@@ -175,25 +175,7 @@
         log_file = os.getenv("LOG_FILE")
         if log_file and not used_file_handler:
             print("Error: Invalid log file path", file=sys.stderr)
-=======
-    log.debug("Logging initialized: level=%s sink=%s", level, sink)
-
-    token = os.getenv("GITHUB_TOKEN", "")
-    if not token or token.lower().startswith("invalid"):
-        print("Error: Invalid GitHub token", file=sys.stderr)
-        return 1
-
-    # --- Log file path validation ---
-    if sink:
-        try:
-            if not Path(sink).parent.exists():
-                print(f"Error: invalid log file path {sink}", file=sys.stderr)
-                return 1
-            with open(sink, "a"):
-                pass
-        except Exception:
-            print(f"Error: invalid log file path {sink}", file=sys.stderr)
->>>>>>> 531a823b
+
             return 1
 
         print("Usage: python -m src.main <url_file>", file=sys.stderr)
@@ -212,26 +194,13 @@
         return 2
 
     count = 0
-<<<<<<< HEAD
+
     for url in iter_urls(url_file):
         rec = process_url(url)
         sys.stdout.write(json.dumps(rec, ensure_ascii=False) + "\n")
         count += 1
     sys.stdout.flush()
-=======
-    with url_file.open("r", encoding="utf-8") as fh:
-        for raw in fh:
-            url = raw.strip()
-            if not url or url.startswith("#"):
-                continue
-            record = process_url(url)
-            print(json.dumps(record, ensure_ascii=False), flush=True)
-            count += 1
-
-    if count == 0:
-        print("Error: no valid URLs processed", file=sys.stderr)
-        return 1
->>>>>>> 531a823b
+
 
     log.info("Processed %d URL(s) from %s", count, url_file.name)
     return 0
