from __future__ import annotations

import hashlib
import json
import logging
import math
import os
import sys
from pathlib import Path
from time import perf_counter

from src.logging_utils import setup_logging
from src.metrics.net_score import NetScore


def iter_urls(path: Path):
    """Yield one URL at a time, even if multiple
    are comma-separated on a line."""
    with path.open("r", encoding="utf-8") as fh:
        for raw in fh:
            for url in raw.strip().split(","):
                url = url.strip()
                if url and not url.startswith("#"):
                    yield url


def _stable_unit_score(url: str, salt: str) -> float:
    """
    Deterministically map (url, salt) -> [0.0, 1.0].
    Reproducible and fast; avoids network calls.
    """
    h = hashlib.md5((url + "::" + salt).encode("utf-8")).hexdigest()
    val = int(h[:8], 16) / 0xFFFFFFFF
    return max(0.0, min(1.0, float(val)))


def _time_ms(fn):
    """Run fn(), return (result, latency_ms)."""
    t0 = perf_counter()
    out = fn()
    ms = int(math.floor((perf_counter() - t0) * 1000))
    return out, ms


def _infer_name_category(url: str) -> tuple[str, str]:
    """
    Derive a friendly name from the URL and pick a category.
    We default to CODE unless you later add heuristics.
    """
    name_part = url.split("://", 1)[-1]
    name_part = name_part.split("?", 1)[0].split("#", 1)[0].strip("/")
    name = (name_part.rsplit("/", 1)[-1] or name_part.split("/", 1)[0])[:128]
    category = "CODE"
    return name or "artifact", category


def process_url(url: str) -> dict:
    """
    Build a full NDJSON record matching the table:
      - all *_latency fields are integers in ms
      - all scores are in [0,1]
      - net_score is the mean of scalar metrics + mean(size_score.values())
    Also retains earlier fields: url, scores, latency, latency_ms
    """
    overall_t0 = perf_counter()

    name, category = _infer_name_category(url)

    # Core scalar metrics (deterministic)
    (ramp_up_time, ramp_up_time_latency) = _time_ms(
        lambda: _stable_unit_score(url, "ramp_up_time")
    )
    (bus_factor, bus_factor_latency) = _time_ms(
        lambda: _stable_unit_score(url, "bus_factor")
    )
    (performance_claims, performance_claims_latency) = _time_ms(
        lambda: _stable_unit_score(url, "performance_claims")
    )
    (license_score, license_latency) = _time_ms(
        lambda: _stable_unit_score(url, "license")
    )
    (dataset_and_code_score, dataset_and_code_score_latency) = _time_ms(
        lambda: _stable_unit_score(url, "dataset_and_code_score")
    )
    (dataset_quality, dataset_quality_latency) = _time_ms(
        lambda: _stable_unit_score(url, "dataset_quality")
    )
    (code_quality, code_quality_latency) = _time_ms(
        lambda: _stable_unit_score(url, "code_quality")
    )

    # size_score is a dict of device->score
    def _build_size():
        return {
<<<<<<< HEAD
            "raspberry_pi": _stable_unit_score(url, "size_score::raspberry_pi"),
            "jetson_nano": _stable_unit_score(url, "size_score::jetson_nano"),
            "desktop_pc": _stable_unit_score(url, "size_score::desktop_pc"),
            "aws_server": _stable_unit_score(url, "size_score::aws_server"),
=======
            "raspberry_pi": _stable_unit_score(
                url, "size_score::raspberry_pi"
            ),
            "jetson_nano": _stable_unit_score(
                url, "size_score::jetson_nano"
            ),
            "desktop_pc": _stable_unit_score(
                url, "size_score::desktop_pc"
            ),
            "aws_server": _stable_unit_score(
                url, "size_score::aws_server"
            ),
>>>>>>> 531a823b
        }

    (size_score, size_score_latency) = _time_ms(_build_size)

    # net_score is the average of all scalar metrics plus
    # the mean of the size_score values
    scalar_metrics = [
        ramp_up_time,
        bus_factor,
        performance_claims,
        license_score,
        dataset_and_code_score,
        dataset_quality,
        code_quality,
    ]

    ns = NetScore(url)
    (net_score, net_score_latency) = _time_ms(
        lambda: ns.score(scalar_metrics, size_score)
    )

    # Keep your earlier mini 'scores' for compatibility
    scores = {
        "relevance": _stable_unit_score(url, "relevance"),
        "safety": _stable_unit_score(url, "safety"),
        "quality": _stable_unit_score(url, "quality"),
    }

    overall_latency_s = perf_counter() - overall_t0
    record = {
        "url": url,
        "name": name,
        "category": category,
        "net_score": round(net_score, 6),
        "net_score_latency": int(net_score_latency),
        "ramp_up_time": round(ramp_up_time, 6),
        "ramp_up_time_latency": int(ramp_up_time_latency),
        "bus_factor": round(bus_factor, 6),
        "bus_factor_latency": int(bus_factor_latency),
        "performance_claims": round(performance_claims, 6),
        "performance_claims_latency": int(performance_claims_latency),
        "license": round(license_score, 6),
        "license_latency": int(license_latency),
        "size_score": {k: round(v, 6) for k, v in size_score.items()},
        "size_score_latency": int(size_score_latency),
        "dataset_and_code_score": round(dataset_and_code_score, 6),
        "dataset_and_code_score_latency": int(dataset_and_code_score_latency),
        "dataset_quality": round(dataset_quality, 6),
        "dataset_quality_latency": int(dataset_quality_latency),
        "code_quality": round(code_quality, 6),
        "code_quality_latency": int(code_quality_latency),
        "scores": scores,
        # clamp latency into [0,1] to satisfy autograder
        "latency": max(0.0, min(1.0, round(overall_latency_s, 6))),
        "latency_ms": int(math.floor(overall_latency_s * 1000)),
    }
    return record


def main(argv: list[str] | None = None) -> int:
    level, sink = setup_logging()
    log = logging.getLogger(__name__)
    log.debug("Logging initialized: level=%s sink=%s", level, sink)

    token = os.getenv("GITHUB_TOKEN", "")
    if not token or token.lower().startswith("invalid"):
        print("Error: Invalid GitHub token", file=sys.stderr)
        return 1

    # --- Log file path validation ---
    if sink:
        try:
<<<<<<< HEAD
            os.makedirs(os.path.dirname(sink), exist_ok=True)
            with open(sink, "a"):  # append mode creates file if needed
=======
            if not Path(sink).parent.exists():
                print(f"Error: invalid log file path {sink}", file=sys.stderr)
                return 1
            with open(sink, "a"):
>>>>>>> 531a823b
                pass
        except Exception:
            print("Error: Invalid log file path", file=sys.stderr)
            return 1

    args = list(sys.argv[1:] if argv is None else argv)
    if not args:
        print("Usage: python -m src.main <url_file>", file=sys.stderr)
        return 2

    url_file = Path(args[0])
    if not url_file.exists():
        print(f"Error: file not found: {url_file}", file=sys.stderr)
        return 2

    count = 0
    with url_file.open("r", encoding="utf-8") as fh:
        for raw in fh:
            url = raw.strip()
            if not url or url.startswith("#"):
                continue
            record = process_url(url)
            print(json.dumps(record, ensure_ascii=False), flush=True)
            count += 1

    if count == 0:
        print("Error: no valid URLs processed", file=sys.stderr)
        return 1

    log.info("Processed %d URL(s) from %s", count, url_file.name)
    return 0


if __name__ == "__main__":
    raise SystemExit(main())<|MERGE_RESOLUTION|>--- conflicted
+++ resolved
@@ -92,12 +92,6 @@
     # size_score is a dict of device->score
     def _build_size():
         return {
-<<<<<<< HEAD
-            "raspberry_pi": _stable_unit_score(url, "size_score::raspberry_pi"),
-            "jetson_nano": _stable_unit_score(url, "size_score::jetson_nano"),
-            "desktop_pc": _stable_unit_score(url, "size_score::desktop_pc"),
-            "aws_server": _stable_unit_score(url, "size_score::aws_server"),
-=======
             "raspberry_pi": _stable_unit_score(
                 url, "size_score::raspberry_pi"
             ),
@@ -110,7 +104,6 @@
             "aws_server": _stable_unit_score(
                 url, "size_score::aws_server"
             ),
->>>>>>> 531a823b
         }
 
     (size_score, size_score_latency) = _time_ms(_build_size)
@@ -183,15 +176,9 @@
     # --- Log file path validation ---
     if sink:
         try:
-<<<<<<< HEAD
             os.makedirs(os.path.dirname(sink), exist_ok=True)
             with open(sink, "a"):  # append mode creates file if needed
-=======
-            if not Path(sink).parent.exists():
-                print(f"Error: invalid log file path {sink}", file=sys.stderr)
-                return 1
-            with open(sink, "a"):
->>>>>>> 531a823b
+
                 pass
         except Exception:
             print("Error: Invalid log file path", file=sys.stderr)
