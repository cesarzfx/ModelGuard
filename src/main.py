--- conflicted
+++ resolved
@@ -1,10 +1,6 @@
 #!/usr/bin/env python3
-<<<<<<< HEAD
-=======
-# ruff: noqa
-# mypy: ignore-errors
-
->>>>>>> 4eab61af
+
+
 from __future__ import annotations
 
 import json
@@ -14,22 +10,14 @@
 from pathlib import Path
 from statistics import fmean
 from time import perf_counter
-<<<<<<< HEAD
+
 
 try:
     from .logging_utils import setup_logging
 except Exception:  # pragma: no cover
     def setup_logging() -> None:
         return
-=======
-
-import requests
-
-try:
-    from .logging_utils import setup_logging
-except Exception:  # pragma: no cover
-    def setup_logging() -> None:
-        return
+
 
 try:
     from .metrics.net_score import NetScore
@@ -37,42 +25,6 @@
     from metrics.net_score import NetScore  # type: ignore
 
 
-def iter_urls(path: Path):
-    """Yield non-empty, non-comment lines as URLs."""
-    with path.open("r", encoding="utf-8") as fh:
-        for raw in fh:
-            line = raw.strip()
-            if not line or line.startswith("#"):
-                continue
-            yield line
-
-
-def _unit(url: str, salt: str) -> float:
-    import hashlib as _h
-    h = _h.md5((url + "::" + salt).encode("utf-8")).hexdigest()
-    v = int(h[:8], 16) / 0xFFFFFFFF
-    if v < 0.0:
-        return 0.0
-    if v > 1.0:
-        return 1.0
-    return float(v)
-
-
-def _lat_ms(t0: float) -> int:
-    return max(1, int(ceil((perf_counter() - t0) * 1000)))
-
-
-def _name_from_url(url: str) -> str:
-    base = url.rstrip("/").split("/")[-1]
-    return (base or "artifact").lower()
->>>>>>> 4eab61af
-
-try:
-    from .metrics.net_score import NetScore
-except Exception:
-    from metrics.net_score import NetScore  # type: ignore
-
-<<<<<<< HEAD
 
 def iter_urls(path: Path):
     """Yield one URL per item; support comma-separated URLs on a line."""
@@ -164,50 +116,7 @@
 
 
 def _size_detail(url: str) -> dict:
-=======
-def check_github_token() -> bool:
-    """
-    Checks if the GITHUB_TOKEN environment variable is set and valid.
-    Returns True if valid, False otherwise.
-    Skips validation in test environments
-    unless FORCE_GITHUB_TOKEN_VALIDATION is set.
-    """
-    token = os.environ.get("GITHUB_TOKEN")
-    if not token:
-        print("Missing GITHUB_TOKEN environment variable", file=sys.stderr)
-        return False
-    # Bypass validation if running under pytest, unless forced
-    if (
-        any(mod in sys.modules for mod in ("pytest", "_pytest"))
-        and not os.environ.get("FORCE_GITHUB_TOKEN_VALIDATION")
-    ):
-        return True
-    try:
-        resp = requests.get(
-            "https://api.github.com/user",
-            headers={
-                "Accept": "application/vnd.github.v3+json",
-                "Authorization": f"token {token}"
-            },
-            timeout=10
-        )
-        return resp.status_code == 200
-    except Exception:
-        return False
-
-
-def _size_detail(url: str) -> dict:
-    # Special handling for BERT models
-    if "bert-base-uncased" in url:
-        # BERT base uncased is ~420MB, which works well on desktop and AWS,
-        # but is challenging for resource-constrained devices
-        return {
-            "raspberry_pi": 0.2,  # Limited by RAM on Raspberry Pi
-            "jetson_nano": 0.35,  # Better than Pi but still limited
-            "desktop_pc": 0.85,   # Works well on most desktops
-            "aws_server": 0.95,   # Works very well on AWS
-        }
->>>>>>> 4eab61af
+
     return {
         "raspberry_pi": _unit(url, "sz_rpi"),
         "jetson_nano": _unit(url, "sz_nano"),
@@ -222,7 +131,7 @@
     except Exception:
         return 0.0
 
-<<<<<<< HEAD
+
 
 def _safe_combine(ns: NetScore, scalars: dict, size_detail: dict) -> float:
     """
@@ -249,53 +158,7 @@
     ramp = _unit(url, "ramp_up_time")
     bus = _unit(url, "bus_factor")
     perf = _unit(url, "performance_claims")
-=======
-
-def _record(ns: NetScore, url: str) -> dict:
-    t0_ramp = perf_counter()
-    ramp = _unit(url, "ramp_up_time")
-    ramp_latency = _lat_ms(t0_ramp)
-
-    t0_bus = perf_counter()
-    bus = _unit(url, "bus_factor")
-    bus_latency = _lat_ms(t0_bus)
-    if not check_github_token():
-        return {
-            "url": url,
-            "name": _name_from_url(url),
-            "category": "MODEL" if "bert-base-uncased"
-            in url or "model" in url.lower() else "CODE",
-            "net_score": 0.0,
-            "net_score_latency": 0,
-            "ramp_up_time": 0.0,
-            "ramp_up_time_latency": 0,
-            "bus_factor": 0.0,
-            "bus_factor_latency": 0,
-            "performance_claims": 0.0,
-            "performance_claims_latency": 0,
-            "license": 0.0,
-            "license_latency": 0,
-            "size_score": {
-                "raspberry_pi": 0.0,
-                "jetson_nano": 0.0,
-                "desktop_pc": 0.0,
-                "aws_server": 0.0,
-            },
-            "size_score_latency": 0,
-            "dataset_and_code_score": 0.0,
-            "dataset_and_code_score_latency": 0,
-            "dataset_quality": 0.0,
-            "dataset_quality_latency": 0,
-            "code_quality": 0.0,
-            "code_quality_latency": 0,
-        }
-
-    t0_perf = perf_counter()
-    perf = _unit(url, "performance_claims")
-    perf_latency = _lat_ms(t0_perf)
-
-    t0_lic = perf_counter()
->>>>>>> 4eab61af
+
     lic = _unit(url, "license")
     lic_latency = _lat_ms(t0_lic)
 
@@ -305,7 +168,7 @@
 
     t0_dq = perf_counter()
     dq = _unit(url, "dataset_quality")
-<<<<<<< HEAD
+
     dac = fmean([cq, dq])
 
     sz_detail = _size_detail(url)
@@ -321,13 +184,7 @@
     }
 
     net = _safe_combine(ns, scores_for_net, sz_detail)
-=======
-    dq_latency = _lat_ms(t0_dq)
-
-    t0_dac = perf_counter()
-    dac = fmean([cq, dq])
-    dac_latency = _lat_ms(t0_dac)
->>>>>>> 4eab61af
+
 
     t0_sz = perf_counter()
     sz_detail = _size_detail(url)
@@ -353,7 +210,7 @@
 
     rec = {
         "url": url,
-<<<<<<< HEAD
+
         "name": _name_from_url(url),
         "category": "CODE",
         "net_score": net,
@@ -374,37 +231,7 @@
         "dataset_quality_latency": _lat_ms(t0),
         "code_quality": cq,
         "code_quality_latency": _lat_ms(t0),
-=======
-        "name": (
-            "bert-base-uncased" if "bert-base-uncased" in url
-            else _name_from_url(url)
-        ),
-        "category": (
-            "MODEL" if (
-                "bert-base-uncased" in url
-                or "google-bert" in url
-                or "model" in url.lower()
-            ) else "CODE"
-        ),
-        "net_score": net,
-        "net_score_latency": net_score_latency,
-        "ramp_up_time": ramp,
-        "ramp_up_time_latency": ramp_latency,
-        "bus_factor": bus,
-        "bus_factor_latency": bus_latency,
-        "performance_claims": perf,
-        "performance_claims_latency": perf_latency,
-        "license": lic,
-        "license_latency": lic_latency,
-        "size_score": sz_detail,
-        "size_score_latency": size_latency,
-        "dataset_and_code_score": dac,
-        "dataset_and_code_score_latency": dac_latency,
-        "dataset_quality": dq,
-        "dataset_quality_latency": dq_latency,
-        "code_quality": cq,
-        "code_quality_latency": cq_latency,
->>>>>>> 4eab61af
+
     }
     return rec
 
@@ -413,56 +240,9 @@
     rows: list[dict] = []
     ns = NetScore(str(path))
     for url in iter_urls(path):
-<<<<<<< HEAD
+
         rows.append(_record(ns, url))
-=======
-        try:
-            rows.append(_record(ns, url))
-        except Exception:
-            # Emit a safe placeholder so counts still match.
-            t0 = perf_counter()
-            zeros = {
-                "ramp_up_time": 0.0,
-                "bus_factor": 0.0,
-                "performance_claims": 0.0,
-                "license": 0.0,
-                "code_quality": 0.0,
-                "dataset_quality": 0.0,
-                "dataset_and_code_score": 0.0,
-            }
-            try:
-                net = NetScore(str(path)).combine(zeros, {"dummy": 0.0})
-            except Exception:
-                net = 0.0
-            rows.append({
-                "url": url,
-                "name": _name_from_url(url),
-                "category": "CODE",
-                "net_score": net,
-                "net_score_latency": _lat_ms(t0),
-                "ramp_up_time": 0.0,
-                "ramp_up_time_latency": _lat_ms(t0),
-                "bus_factor": 0.0,
-                "bus_factor_latency": _lat_ms(t0),
-                "performance_claims": 0.0,
-                "performance_claims_latency": _lat_ms(t0),
-                "license": 0.0,
-                "license_latency": _lat_ms(t0),
-                "size_score": {
-                    "raspberry_pi": 0.0,
-                    "jetson_nano": 0.0,
-                    "desktop_pc": 0.0,
-                    "aws_server": 0.0,
-                },
-                "size_score_latency": _lat_ms(t0),
-                "dataset_and_code_score": 0.0,
-                "dataset_and_code_score_latency": _lat_ms(t0),
-                "dataset_quality": 0.0,
-                "dataset_quality_latency": _lat_ms(t0),
-                "code_quality": 0.0,
-                "code_quality_latency": _lat_ms(t0),
-            })
->>>>>>> 4eab61af
+
     return rows
 
 
@@ -471,7 +251,7 @@
         print(json.dumps(row, separators=(",", ":")))
 
 
-<<<<<<< HEAD
+
 def main(argv: list[str]) -> int:
     if _early_env_exits():
         # Non-zero exit code to indicate error when early environment checks fail
@@ -490,34 +270,7 @@
     if not path.exists():
         print(f"Error: URL file not found: {path}", file=sys.stderr)
         return 2
-=======
-def _early_env_exits() -> int:
-    if not check_github_token():
-        print("Error: Invalid GitHub token", file=sys.stderr, flush=True)
-        sys.stderr.flush()
-        return 1
-    return 0
-
-
-def main(argv: list[str]) -> int:
-    try:
-        setup_logging()
-    except Exception:
-        pass  # do not fail if LOG_FILE is bad
-
-    if len(argv) != 2:
-        print("Usage: python -m src.main <url_file>", file=sys.stderr)
-        return 2
-
-    path = Path(argv[1]).resolve()
-    if not path.exists():
-        print(f"Error: URL file not found: {path}", file=sys.stderr)
-        return 2
-
-    env_exit_code = _early_env_exits()
-    if env_exit_code != 0:
-        return env_exit_code
->>>>>>> 4eab61af
+
 
     try:
         rows = compute_all(path)
