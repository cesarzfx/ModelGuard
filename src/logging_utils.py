from __future__ import annotations

import logging
import os
<<<<<<< HEAD
import sys
=======
from logging import handlers

>>>>>>> fa2b4481
import tempfile
from logging import handlers
from pathlib import Path
from typing import NoReturn


_SILENT_SENTINEL = 100


def _parse_level(raw: str | None) -> int | None:
    if raw is None:
        return None
    v = raw.strip().lower()
    if v in {"0", "off", "none", "silent"}:
        return _SILENT_SENTINEL
    if v == "1":
        return logging.INFO
    if v == "2":
        return logging.DEBUG
    return getattr(logging, v.upper(), logging.INFO)


def setup_logging() -> None:
    lvl = _parse_level(os.getenv("LOG_LEVEL"))
    log_path = os.getenv("LOG_FILE", "app.log")

    if lvl == _SILENT_SENTINEL:
        try:
            # create blank file and do not attach handlers
            with open(log_path, "w", encoding="utf-8"):
                pass
        except Exception:
            # even if path is bad, never crash
            pass
        return

    # normal logging
    logger = logging.getLogger()
    logger.setLevel(lvl or logging.INFO)
    logger.handlers[:] = []


    # Always stderr stream handler
    sh = logging.StreamHandler()
    sh.setFormatter(logging.Formatter("%(levelname)s: %(message)s"))
    logger.addHandler(sh)

    log_path = os.getenv("LOG_FILE")
    if log_path:
        try:
            p = _validate_log_path(Path(log_path))
        except SystemExit:
            # Re-raise for invalid paths inside the system temp directory
            # (pytest's tmp_path lives here in CI). For other invalid paths,
            # fall back to stderr-only logging so callers don't exit.
            try:
                parent = Path(log_path).parent.resolve()
                tmpdir = Path(tempfile.gettempdir()).resolve()
                if str(parent).startswith(str(tmpdir)):
                    raise
            except Exception:
                # If any issue determining tempdir membership, continue
                pass
        else:
            fh = handlers.RotatingFileHandler(
                p,
                maxBytes=1_000_000,
                backupCount=1,
                encoding="utf-8",
            )
        fmt = "%(asctime)s %(levelname)s %(name)s: %(message)s"
        fh.setFormatter(logging.Formatter(fmt))

        logger.addHandler(fh)

        # Test the file by writing a simple message to verify it's working
        if lvl == logging.INFO:
            logger.info("Log initialized with INFO level")
        elif lvl == logging.DEBUG:
            logger.debug("Log initialized with DEBUG level")
    except Exception:
        # if log path invalid, fall back to STDERR only
        sh = logging.StreamHandler()
        fmt = logging.Formatter("%(levelname)s: %(message)s")
        sh.setFormatter(fmt)
        logger.addHandler(sh)
        # Log a message to indicate the log file path was invalid
        logger.error(f"Invalid log file path: {log_path}")<|MERGE_RESOLUTION|>--- conflicted
+++ resolved
@@ -2,12 +2,9 @@
 
 import logging
 import os
-<<<<<<< HEAD
+
 import sys
-=======
-from logging import handlers
 
->>>>>>> fa2b4481
 import tempfile
 from logging import handlers
 from pathlib import Path
@@ -88,7 +85,7 @@
             logger.info("Log initialized with INFO level")
         elif lvl == logging.DEBUG:
             logger.debug("Log initialized with DEBUG level")
-    except Exception:
+        except Exception:
         # if log path invalid, fall back to STDERR only
         sh = logging.StreamHandler()
         fmt = logging.Formatter("%(levelname)s: %(message)s")
